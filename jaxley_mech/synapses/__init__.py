<<<<<<< HEAD
from . import dms94
from .dms94 import AMPA, NMDA, GABAa, GABAb
from .ribbon import RibbonSynapse
=======
from . import dms98
>>>>>>> 42de7379
<|MERGE_RESOLUTION|>--- conflicted
+++ resolved
@@ -1,7 +1,2 @@
-<<<<<<< HEAD
-from . import dms94
-from .dms94 import AMPA, NMDA, GABAa, GABAb
-from .ribbon import RibbonSynapse
-=======
 from . import dms98
->>>>>>> 42de7379
+from .ribbon import RibbonSynapse