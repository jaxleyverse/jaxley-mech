<<<<<<< HEAD
from jaxley_mech.synapses.ribbon import RibbonSynapse
=======
from . import dms94
from .dms94 import AMPA, NMDA, GABAa, GABAb
>>>>>>> b095a096
<|MERGE_RESOLUTION|>--- conflicted
+++ resolved
@@ -1,6 +1,3 @@
-<<<<<<< HEAD
-from jaxley_mech.synapses.ribbon import RibbonSynapse
-=======
 from . import dms94
 from .dms94 import AMPA, NMDA, GABAa, GABAb
->>>>>>> b095a096
+from .ribbon import RibbonSynapse
